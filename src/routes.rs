--- conflicted
+++ resolved
@@ -7,12 +7,6 @@
 
 /// Every route combined
 pub fn consensus_routes(db: Db) -> impl Filter<Extract = impl Reply, Error = Rejection> + Clone {
-<<<<<<< HEAD
-    let welcome_route = warp::path::end().and_then(handlers::welcome_handler);
-
-    welcome_route
-        .or(transaction_list(db.clone()))
-=======
     // Remember when we wanted to implement templating
     // Why would we? Just put a staic webpage under /public (next to Cargo.toml) and place it and
     // the end of the filter chain
@@ -21,7 +15,6 @@
     let static_route = warp::any().and(warp::fs::dir("public"));
 
     transaction_list(db.clone())
->>>>>>> 412276f8
         .or(register_user(db.clone()))
         .or(auth_transaction_propose(db.clone()))
         .or(auth_block_propose(db.clone()))
