//! # Data Representations
//!
//! We need persistence for [`Block`]s and [`User`]s, not so much for [`Transaction`]s
//!
//! There are around 30 students, a full fledged database would be an overkill (for next year?)
//!
//! Pending transactions are held in memory, these are cleared with every new block
//! Only the last block is held in memory, every block is written to a file
//! Users are held in memory and they're also backed up to text files
use chrono::{NaiveDate, NaiveDateTime};
use lazy_static::lazy_static;
use log::debug;
use parking_lot::RwLock;
use serde::{Deserialize, Serialize};
use std::collections::{HashMap, HashSet};
use std::fmt;
use std::fs;
use std::io;
use std::path::PathBuf;
use std::string::String;
use std::sync::Arc;
use std::vec::Vec;
// use crate::validators;

pub type Fingerprint = String;

<<<<<<< HEAD
// TODO: start by reading users from file too <14-04-21, yigit> //

fn block_parser(path: String) -> u64 {
    let end_pos = path.find(".block").unwrap();
    let block_str = path[9..end_pos].to_string();
    let block_u64 : u64 = block_str.parse().unwrap();
    block_u64
}

fn last_block_content() -> (bool, String) {
=======
fn last_block_exists() -> Option<String> {
>>>>>>> a1af17aa
    let blocks = read_block_name().unwrap();

    if blocks.len() == 0 {
        return (false, "".to_string());
    }

    let last_block = blocks[0].to_str().unwrap();
    let mut last_block = block_parser(last_block.to_string());
    let mut last_block_index = 0;

    for (index, block) in blocks.iter().enumerate() {
        let block = block.to_str().unwrap();
<<<<<<< HEAD
        let block = block_parser(block.to_string());
        if block > last_block {
            last_block = block;
            last_block_index = index;
        }
    }
    return (true, blocks[last_block_index].to_str().unwrap().parse().unwrap());

=======
        if block.contains("last.block") {
            return Some(block.to_string());
        }
    }
    None
>>>>>>> a1af17aa
}

fn read_block_name() -> io::Result<Vec<PathBuf>> {
    let entries = fs::read_dir("./blocks")?
        .map(|res| res.map(|e| e.path()))
        .collect::<Result<Vec<_>, io::Error>>()?;

    Ok(entries)
}

fn read_users() -> io::Result<Vec<PathBuf>> {
    let entries = fs::read_dir("./users")?
        .map(|res| res.map(|e| e.path()))
        .collect::<Result<Vec<_>, io::Error>>()?;

    Ok(entries)
}

fn populate_db_with_last_block(db: &mut Db, path: String) -> &mut Db {
    debug!("Populating db with last block {}", path);
    let file = fs::read(path).unwrap();
    let json = std::str::from_utf8(&file).unwrap();
    let block: Block = serde_json::from_str(json).unwrap();
    *db.blockchain.write() = block;

    db
}

#[derive(Debug, Serialize, Deserialize, PartialEq)]
pub struct UserAtRest {
    pub fingerprint: Fingerprint,
    pub user: User,
}

fn populate_db_with_users(db: &mut Db, files: Vec<PathBuf>) -> &mut Db {
    for fs in files {
        if let Ok(file_content) = fs::read(fs) {
            let json =
                String::from_utf8(file_content).expect("we have written a malformed user file");
            let user_at_rest: UserAtRest = serde_json::from_str(&json).unwrap();

            debug!("Populating db with user: {:?}", user_at_rest);
            db.users
                .write()
                .insert(user_at_rest.fingerprint, user_at_rest.user);
        }
    }

    db
}

/// Creates a new database, uses the previous last block if one exists and attempts the populate
/// the users
pub fn create_database() -> Db {
    fs::create_dir_all("blocks").unwrap();
    fs::create_dir_all("users").unwrap();
<<<<<<< HEAD
    let (res, path) = last_block_content();
    if res {
        return create_db_with_last_block(path);
    } else {
        return Db::new();
=======

    let mut db = Db::new();

    if let Some(blocks_path) = last_block_exists() {
        populate_db_with_last_block(&mut db, blocks_path);
    }

    if let Ok(users_path) = read_users() {
        populate_db_with_users(&mut db, users_path);
>>>>>>> a1af17aa
    }

    db
}

/// A JWT Payload/Claims representation
///
/// https://tools.ietf.org/html/rfc7519#section-4.1
///
/// - `tha`: Transaction Hash, String (custom field)
/// - `iat`: Issued At, Unix Time, epoch
/// - `exp`: Expiration Time, epoch
#[derive(Debug, Serialize, Deserialize, PartialEq)]
pub struct Claims {
    pub tha: String,
    pub iat: usize,
    pub exp: usize,
}

/// Global Database representation
///
/// [`Db::blockchain`] is just the last block that was mined. All the blocks are written to disk as text
/// files whenever they are accepted.
///
/// [`Db::pending_transactions`] is the in memory representation of the waiting transactions. Every
/// user can have only one outstanding transaction at any given time.
///
/// [`Db::users`] is the in memory representation of the users, with their public keys, metu_ids and
/// gradecoin balances.
#[derive(Debug, Clone)]
pub struct Db {
    pub blockchain: Arc<RwLock<Block>>,
    pub pending_transactions: Arc<RwLock<HashMap<Fingerprint, Transaction>>>,
    pub users: Arc<RwLock<HashMap<Fingerprint, User>>>,
}

impl Db {
    fn new() -> Self {
        let mut users: HashMap<Fingerprint, User> = HashMap::new();

        let bank_acc = MetuId::new("bank".to_owned(), "P7oxDm30g1jeIId".to_owned()).unwrap();

        users.insert(
            "31415926535897932384626433832795028841971693993751058209749445923".to_owned(),
            User {
                user_id: bank_acc,
                public_key: "null".to_owned(),
                balance: 27 * 80,
            },
        );

        Db {
            blockchain: Arc::new(RwLock::new(Block::new())),
            pending_transactions: Arc::new(RwLock::new(HashMap::new())),
            users: Arc::new(RwLock::new(users)),
        }
    }
}

/// A transaction between `source` and `target` that moves `amount`
#[derive(Serialize, Deserialize, Debug, Clone, PartialEq)]
pub struct Transaction {
    pub by: Fingerprint,
    pub source: Fingerprint,
    pub target: Fingerprint,
    pub amount: i32,
    pub timestamp: NaiveDateTime,
}

/// A block that was proposed with `transaction_list` and `nonce` that made `hash` valid, 6 zeroes
/// at the left hand side of the hash (24 bytes)
///
/// We are mining using blake2s algorithm, which produces 256 bit hashes. Hash/second is roughly
/// 20x10^3.
///
/// https://serde.rs/container-attrs.html might be valuable to normalize the serialize/deserialize
/// conventions as these will be hashed
///
#[derive(Serialize, Deserialize, Debug, PartialEq)]
pub struct Block {
    #[serde(skip_serializing_if = "Vec::is_empty")]
    pub transaction_list: Vec<Fingerprint>,
    pub nonce: u32,
    pub timestamp: NaiveDateTime,
    pub hash: String,
}

/// For prototyping and letting serde handle everything json
#[derive(Serialize, Deserialize, Debug, PartialEq)]
pub struct NakedBlock {
    #[serde(skip_serializing_if = "Vec::is_empty", default)]
    pub transaction_list: Vec<Fingerprint>,
    pub nonce: u32,
    pub timestamp: NaiveDateTime,
}

impl Block {
    /// Genesis block
    pub fn new() -> Block {
        Block {
            transaction_list: vec!["gradecoin_bank".to_owned()],
            nonce: 0,
            timestamp: NaiveDate::from_ymd(2021, 4, 11).and_hms(20, 45, 00),
            hash: String::from("not_actually_mined"),
        }
    }
}

impl Default for Block {
    fn default() -> Self {
        Self::new()
    }
}

/// A Student
///
/// * [`user_id`]: Can only be one of the repopulated
/// * [`public_key`]: A PEM format public key "---- BEGIN" and all
/// * [`balance`]: User's current Gradecoin amount
#[derive(Serialize, Deserialize, Debug, PartialEq)]
pub struct User {
    pub user_id: MetuId,
    pub public_key: String,
    pub balance: i32,
}

/// The values are hard coded in [`OUR_STUDENTS`] so MetuId::new() can accept/reject values based on that
#[derive(Serialize, Deserialize, Debug, PartialEq, Clone)]
pub struct MetuId {
    id: String,
    passwd: String,
}

/// The plaintext of the initial user authentication request
#[derive(Serialize, Deserialize, Debug, PartialEq)]
pub struct AuthRequest {
    pub student_id: String,
    pub passwd: String,
    pub public_key: String,
}

/// Ciphertext of the initial authentication request, or what we will receive
#[derive(Serialize, Deserialize, Debug)]
pub struct InitialAuthRequest {
    pub c: String,
    pub iv: String,
    pub key: String,
}

lazy_static! {
    static ref OUR_STUDENTS: HashSet<(&'static str, &'static str)> = {
        [
            ("e254275", "DtNX1qk4YF4saRH"),
            ("e223687", "cvFEs4XLjuGBD1v"),
            ("e211024", "voQAcxiKJmEXYRT"),
            ("e209888", "O75dli6AQtz2tUi"),
            ("e223725", "xXuTD3Y4tyrv2Jz"),
            ("e209362", "N7wGm5XU5zVWOWu"),
            ("e209898", "aKBFfB8fZMq8pVn"),
            ("e230995", "TgcHGlqeFhQGx42"),
            ("e223743", "YVWVSWuIHplJk9C"),
            ("e223747", "8LAeHrsjnwXh59Q"),
            ("e223749", "HMFeJqVOzwCPHbc"),
            ("e223751", "NjMsxmtmy2VOwMW"),
            ("e188126", "QibuPdV2gXfsVJW"),
            ("e209913", "kMxJvl2vHSWCy4A"),
            ("e203608", "mfkkR0MWurk6Rp1"),
            ("e233013", "GCqHxdOaDj2pWXx"),
            ("e216982", "2Z0xmgCStnj5qg5"),
            ("e217185", "BcaZNlzlhPph7A3"),
            ("e223780", "2KvVxKUQaA9H4sn"),
            ("e194931", "hsC0Wb8PQ5vzwdQ"),
            ("e223783", "ETUJA3kt1QYvJai"),
            ("e254550", "rPRjX0A4NefvKWi"),
            ("e217203", "lN3IWhGyCrGfkk5"),
            ("e217477", "O9xlMaa7LanC82w"),
            ("e223786", "UxI6czykJfp9T9N"),
            ("e231060", "VJgziofQQPCoisH"),
            ("e223795", "pmcTCKox99NFsqp"),
            ("bank", "P7oxDm30g1jeIId"),
        ]
        .iter()
        .cloned()
        .collect()
    };
}

impl fmt::Display for MetuId {
    fn fmt(&self, f: &mut fmt::Formatter<'_>) -> fmt::Result {
        write!(f, "{}", self.id)
    }
}

impl MetuId {
    pub fn new(id: String, pwd: String) -> Option<Self> {
        if OUR_STUDENTS.contains(&(&*id, &*pwd)) {
            Some(MetuId { id, passwd: pwd })
        } else {
            None
        }
    }
}<|MERGE_RESOLUTION|>--- conflicted
+++ resolved
@@ -24,9 +24,6 @@
 
 pub type Fingerprint = String;
 
-<<<<<<< HEAD
-// TODO: start by reading users from file too <14-04-21, yigit> //
-
 fn block_parser(path: String) -> u64 {
     let end_pos = path.find(".block").unwrap();
     let block_str = path[9..end_pos].to_string();
@@ -35,9 +32,6 @@
 }
 
 fn last_block_content() -> (bool, String) {
-=======
-fn last_block_exists() -> Option<String> {
->>>>>>> a1af17aa
     let blocks = read_block_name().unwrap();
 
     if blocks.len() == 0 {
@@ -50,7 +44,6 @@
 
     for (index, block) in blocks.iter().enumerate() {
         let block = block.to_str().unwrap();
-<<<<<<< HEAD
         let block = block_parser(block.to_string());
         if block > last_block {
             last_block = block;
@@ -59,13 +52,6 @@
     }
     return (true, blocks[last_block_index].to_str().unwrap().parse().unwrap());
 
-=======
-        if block.contains("last.block") {
-            return Some(block.to_string());
-        }
-    }
-    None
->>>>>>> a1af17aa
 }
 
 fn read_block_name() -> io::Result<Vec<PathBuf>> {
@@ -122,23 +108,15 @@
 pub fn create_database() -> Db {
     fs::create_dir_all("blocks").unwrap();
     fs::create_dir_all("users").unwrap();
-<<<<<<< HEAD
     let (res, path) = last_block_content();
     if res {
         return create_db_with_last_block(path);
     } else {
         return Db::new();
-=======
-
-    let mut db = Db::new();
-
-    if let Some(blocks_path) = last_block_exists() {
-        populate_db_with_last_block(&mut db, blocks_path);
     }
 
     if let Ok(users_path) = read_users() {
         populate_db_with_users(&mut db, users_path);
->>>>>>> a1af17aa
     }
 
     db
